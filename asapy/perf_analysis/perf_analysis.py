--- conflicted
+++ resolved
@@ -339,12 +339,7 @@
         #=======================================================================
         
         out_fns = []
-<<<<<<< HEAD
         for name, data_ in zip(["averages","marginales", "shapleys"], [averages, marginales, shapleys]):
-=======
-        for name, data_ in zip(["averages", "marginales", "shapleys"], [averages, marginales, shapleys]):
-
->>>>>>> 9b8578da
             matplotlib.pyplot.close()
             fig = plt.figure()
             plt.axis('equal')
@@ -892,6 +887,6 @@
         mpld3.save_html(fig, out_fn + ".html")
 
         plt.colorbar(scatter)
-        plt.savefig(out_fn + ".png", bbox_inches='tight')
-
-        return out_fn + ".html", out_fn + ".png"+        plt.savefig(out_fn+".png", bbox_inches='tight')
+            
+        return out_fn+".html", out_fn+".png" 